--- conflicted
+++ resolved
@@ -4,7 +4,6 @@
 import com.myeden.entity.User;
 import com.myeden.entity.Robot;
 import com.myeden.entity.PostLike;
-import com.myeden.entity.UserPrivacySettings;
 import com.myeden.repository.PostRepository;
 import com.myeden.repository.UserRepository;
 import com.myeden.repository.RobotRepository;
@@ -13,7 +12,6 @@
 import com.myeden.service.FileService;
 import com.myeden.service.WebSocketService;
 import com.myeden.service.RobotBehaviorService;
-import com.myeden.service.UserRobotLinkService;
 import org.slf4j.Logger;
 import org.slf4j.LoggerFactory;
 import org.springframework.beans.factory.annotation.Autowired;
@@ -75,11 +73,7 @@
     private ApplicationContext applicationContext;
     
     @Autowired
-<<<<<<< HEAD
-    private UserRobotLinkService userRobotLinkService;
-=======
     private RobotBehaviorService robotBehaviorService;
->>>>>>> ccf726c9
     
     @Override
     public PostResult createPost(String authorId, String authorType, String content, List<MultipartFile> images) {
@@ -147,30 +141,6 @@
             post.setCreatedAt(LocalDateTime.now());
             post.setUpdatedAt(LocalDateTime.now());
             
-            // 根据作者类型设置可见性
-            if ("user".equals(authorType)) {
-                // 获取用户的隐私设置
-                Optional<User> userOpt = userRepository.findByUserId(authorId);
-                if (userOpt.isPresent()) {
-                    User user = userOpt.get();
-                    UserPrivacySettings privacySettings = user.getPrivacySettings();
-                    if (privacySettings != null) {
-                        post.setVisibility(privacySettings.getPostVisibility());
-                        logger.info("用户动态可见性设置为: {}", privacySettings.getPostVisibility());
-                    } else {
-                        post.setVisibility("private"); // 默认私有
-                        logger.info("用户隐私设置为空，动态可见性默认为: private");
-                    }
-                } else {
-                    post.setVisibility("private"); // 默认私有
-                    logger.info("用户不存在，动态可见性默认为: private");
-                }
-            } else if ("robot".equals(authorType)) {
-                // 机器人发帖默认为公开
-                post.setVisibility("public");
-                logger.info("机器人动态可见性设置为: public");
-            }
-            
             // 保存到数据库
             Post savedPost = postRepository.save(post);
             
@@ -211,33 +181,24 @@
     }
     
     @Override
-    public PostListResult getPostList(int page, int size, String authorType, String currentUserId) {
-        try {
-            logger.info("获取动态列表，页码: {}, 大小: {}, 作者类型: {}, 当前用户: {}", page, size, authorType, currentUserId);
+    public PostListResult getPostList(int page, int size, String authorType) {
+        try {
+            logger.info("获取动态列表，页码: {}, 大小: {}, 作者类型: {}", page, size, authorType);
             
             // 创建分页请求
             Pageable pageable = PageRequest.of(page - 1, size, Sort.by(Sort.Direction.DESC, "createdAt"));
             
-            // 获取用户已连接的机器人ID列表
-            List<String> connectedRobotIds = new ArrayList<>();
-            if (currentUserId != null) {
-                List<UserRobotLinkService.LinkSummary> activeLinks = userRobotLinkService.getUserActiveLinks(currentUserId);
-                connectedRobotIds = activeLinks.stream()
-                    .map(UserRobotLinkService.LinkSummary::getRobotId)
-                    .collect(Collectors.toList());
-            }
-            
-            // 查询动态（在分页前完成过滤）
+            // 查询动态
             Page<Post> postPage;
             if (StringUtils.hasText(authorType)) {
-                postPage = postRepository.findByAuthorTypeAndIsDeletedFalse(authorType, pageable, currentUserId, connectedRobotIds);
+                postPage = postRepository.findByAuthorTypeAndIsDeletedFalse(authorType, pageable);
             } else {
-                postPage = postRepository.findByIsDeletedFalse(pageable, currentUserId, connectedRobotIds);
+                postPage = postRepository.findByIsDeletedFalse(pageable);
             }
             
             // 转换为摘要信息
             List<PostSummary> postSummaries = postPage.getContent().stream()
-                .map(post -> convertToPostSummary(post, currentUserId))
+                .map(this::convertToPostSummary)
                 .collect(Collectors.toList());
             
             logger.info("获取动态列表成功，总数: {}", postPage.getTotalElements());
@@ -253,28 +214,6 @@
             logger.error("获取动态列表失败", e);
             throw e;
         }
-    }
-    
-    /**
-     * 检查动态是否对用户可见
-     * 
-     * @param post 动态
-     * @param currentUserId 当前用户ID
-     * @return 是否可见
-     */
-    private boolean isPostVisibleToUser(Post post, String currentUserId) {
-        // 如果是公开内容，所有人都可见
-        if ("public".equals(post.getVisibility())) {
-            return true;
-        }
-        
-        // 如果是私有内容，只有作者本人可见
-        if ("private".equals(post.getVisibility())) {
-            return post.getAuthorId().equals(currentUserId);
-        }
-        
-        // 默认可见
-        return true;
     }
     
     @Override
@@ -464,8 +403,8 @@
             // 创建分页请求
             Pageable pageable = PageRequest.of(page - 1, size, Sort.by(Sort.Direction.DESC, "createdAt"));
             
-            // 查询用户的动态（传入authorId作为currentUserId，确保用户只能看到自己的私有动态）
-            Page<Post> postPage = postRepository.findByAuthorIdAndIsDeletedFalse(authorId, pageable, authorId);
+            // 查询用户的动态
+            Page<Post> postPage = postRepository.findByAuthorIdAndIsDeletedFalse(authorId, pageable);
             
             // 转换为摘要信息
             List<PostSummary> postSummaries = postPage.getContent().stream()
@@ -495,25 +434,21 @@
             // 创建分页请求
             Pageable pageable = PageRequest.of(page - 1, size, Sort.by(Sort.Direction.DESC, "createdAt"));
             
-            // 获取用户已连接的机器人ID列表（这里暂时传null，实际使用时需要传入当前用户ID）
-            String currentUserId = null;
-            List<String> connectedRobotIds = new ArrayList<>();
-            
             // 根据搜索类型执行不同的查询
             Page<Post> postPage;
             switch (searchType.toLowerCase()) {
                 case "content":
                     // 只搜索内容
-                    postPage = postRepository.findByContentKeywordAndIsDeletedFalse(keyword, pageable, currentUserId, connectedRobotIds);
+                    postPage = postRepository.findByContentKeywordAndIsDeletedFalse(keyword, pageable);
                     break;
                 case "author":
                     // 只搜索作者
-                    postPage = postRepository.findByAuthorKeywordAndIsDeletedFalse(keyword, pageable, currentUserId, connectedRobotIds);
+                    postPage = postRepository.findByAuthorKeywordAndIsDeletedFalse(keyword, pageable);
                     break;
                 case "all":
                 default:
                     // 搜索内容和作者
-                    postPage = postRepository.findByKeywordAndIsDeletedFalse(keyword, pageable, currentUserId, connectedRobotIds);
+                    postPage = postRepository.findByKeywordAndIsDeletedFalse(keyword, pageable);
                     break;
             }
             
