package com.myeden.entity;

import org.springframework.data.annotation.Id;
import org.springframework.data.mongodb.core.mapping.Document;
import org.springframework.data.mongodb.core.index.Indexed;

import java.time.LocalDateTime;
import java.time.LocalTime;
import java.util.List;
import java.util.ArrayList;

/**
 * 机器人实体类
 * 
 * 功能说明：
 * - 存储AI机器人的基本信息和配置
 * - 管理机器人的行为模式和概率
 * - 记录机器人的活跃状态
 * - 支持机器人个性化设定
 * 
 * @author MyEden Team
 * @version 1.0.0
 * @since 2024-01-01
 */
@Document(collection = "robots")
public class Robot {
    
    @Id
    private String id;
    
    /**
     * 机器人ID，唯一
     */
    @Indexed(unique = true)
    private String robotId;
    
    /**
     * 机器人名称，唯一
     */
    @Indexed(unique = true)
    private String name;
    
    /**
     * 机器人头像
     */
    private String avatar;
    
    /**
     * 机器人性别
     */
    private String gender;
    
    /**
     * 机器人年龄
     */
    private Integer age;
    
    /**
     * 一句话简介
     */
    private String introduction;
    
    /**
     * 性格设定
     */
    private String personality;
    
    /**
     * MBTI
     */
    private String mbti;
    
    /**
     * 血型
     */
    private String bloodType;
    
    /**
     * 星座
     */
    private String zodiac;
    
    /**
     * 所在地
     */
    private String location;

    /**
     * 职业
     */
    private String occupation;

    /**
     * 背景
     */
    private String background;

    /**
     * 学历
     */
    private String education;
    
    /**
     * 感情状态
     */
    private String relationship;
    
    /**
<<<<<<< HEAD
     * 发帖示例
     */
    private String example;
=======
     * 家庭背景
     */
    private String family;
>>>>>>> 881fcb8f
    
    /**
     * 性格特征列表
     */
    private List<String> traits = new ArrayList<>();
    
    /**
     * 兴趣爱好列表
     */
    private List<String> interests = new ArrayList<>();
    
    /**
     * 说话风格
     */
    private SpeakingStyle speakingStyle;
    
    /**
     * 行为模式
     */
    private BehaviorPatterns behaviorPatterns;
    
    /**
     * 回复速度（1-10）
     */
    private Integer replySpeed;
    
    /**
     * 回复频度（1-10）
     */
    private Integer replyFrequency;
    
    /**
     * 分享频度（1-10）
     */
    private Integer shareFrequency;
    
    /**
     * 活跃时间段
     */
    private List<ActiveTimeRange> activeTimeRanges = new ArrayList<>();
    
    /**
     * 个人主题列表
     * 存储机器人喜欢讨论的个人主题，用于内容生成
     */
    private List<Topic> topics = new ArrayList<>();
    
    /**
     * 是否激活
     */
    private Boolean isActive = true;
    
    /**
     * 创建时间
     */
    private LocalDateTime createdAt;
    
    /**
     * 更新时间
     */
    private LocalDateTime updatedAt;
    
    // 内部类：活跃时间段
    public static class ActiveTimeRange {
        private String startTime; // 开始时间 HH:mm
        private String endTime;   // 结束时间 HH:mm
        
        public ActiveTimeRange() {}
        
        public ActiveTimeRange(String startTime, String endTime) {
            this.startTime = startTime;
            this.endTime = endTime;
        }
        
        public String getStartTime() {
            return startTime;
        }
        
        public void setStartTime(String startTime) {
            this.startTime = startTime;
        }
        
        public String getEndTime() {
            return endTime;
        }
        
        public void setEndTime(String endTime) {
            this.endTime = endTime;
        }
    }
    
    // 内部类：说话风格
    public static class SpeakingStyle {
        private String tone;
        private String vocabulary;
        private String emojiUsage;
        private String sentenceLength;
        
        public SpeakingStyle() {}
        
        public String getTone() { return tone; }
        public void setTone(String tone) { this.tone = tone; }
        
        public String getVocabulary() { return vocabulary; }
        public void setVocabulary(String vocabulary) { this.vocabulary = vocabulary; }
        
        public String getEmojiUsage() { return emojiUsage; }
        public void setEmojiUsage(String emojiUsage) { this.emojiUsage = emojiUsage; }
        
        public String getSentenceLength() { return sentenceLength; }
        public void setSentenceLength(String sentenceLength) { this.sentenceLength = sentenceLength; }
    }
    
    // 内部类：行为模式
    public static class BehaviorPatterns {
        private double greetingFrequency;
        private double comfortFrequency;
        private double shareFrequency;
        private double commentFrequency;
        private double replyFrequency;
        
        public BehaviorPatterns() {}
        
        public double getGreetingFrequency() { return greetingFrequency; }
        public void setGreetingFrequency(double greetingFrequency) { this.greetingFrequency = greetingFrequency; }
        
        public double getComfortFrequency() { return comfortFrequency; }
        public void setComfortFrequency(double comfortFrequency) { this.comfortFrequency = comfortFrequency; }
        
        public double getShareFrequency() { return shareFrequency; }
        public void setShareFrequency(double shareFrequency) { this.shareFrequency = shareFrequency; }
        
        public double getCommentFrequency() { return commentFrequency; }
        public void setCommentFrequency(double commentFrequency) { this.commentFrequency = commentFrequency; }
        
        public double getReplyFrequency() { return replyFrequency; }
        public void setReplyFrequency(double replyFrequency) { this.replyFrequency = replyFrequency; }
    }
    
    // 内部类：个人主题
    public static class Topic {
        private String name;
        private int frequency;
        private String content;
        
        public Topic() {}
        
        public Topic(String name, int frequency, String content) {
            this.name = name;
            this.frequency = frequency;
            this.content = content;
        }
        
        public String getName() { return name; }
        public void setName(String name) { this.name = name; }
        
        public int getFrequency() { return frequency; }
        public void setFrequency(int frequency) { this.frequency = frequency; }
        
        public String getContent() { return content; }
        public void setContent(String content) { this.content = content; }
    }
    
    // 构造函数
    public Robot() {
        this.createdAt = LocalDateTime.now();
        this.updatedAt = LocalDateTime.now();
    }
    
    public Robot(String robotId, String name) {
        this();
        this.robotId = robotId;
        this.name = name;
    }
    
    // Getter和Setter方法
    public String getId() {
        return id;
    }
    
    public void setId(String id) {
        this.id = id;
    }
    
    public String getRobotId() {
        return robotId;
    }
    
    public void setRobotId(String robotId) {
        this.robotId = robotId;
    }
    
    public String getName() {
        return name;
    }
    
    public void setName(String name) {
        this.name = name;
    }
    
    public String getAvatar() {
        return avatar;
    }
    
    public void setAvatar(String avatar) {
        this.avatar = avatar;
    }
    
    public String getGender() {
        return gender;
    }
    
    public void setGender(String gender) {
        this.gender = gender;
    }
    
    public Integer getAge() {
        return age;
    }
    
    public void setAge(Integer age) {
        this.age = age;
    }
    
    public String getIntroduction() {
        return introduction;
    }
    
    public void setIntroduction(String introduction) {
        this.introduction = introduction;
    }
    
    public String getPersonality() {
        return personality;
    }
    
    public void setPersonality(String personality) {
        this.personality = personality;
    }
    
    public String getMbti() {
        return mbti;
    }
    
    public void setMbti(String mbti) {
        this.mbti = mbti;
    }
    
    public String getBloodType() {
        return bloodType;
    }
    
    public void setBloodType(String bloodType) {
        this.bloodType = bloodType;
    }
    
    public String getZodiac() {
        return zodiac;
    }
    
    public void setZodiac(String zodiac) {
        this.zodiac = zodiac;
    }
    
    public String getLocation() {
        return location;
    }
    
    public void setLocation(String location) {
        this.location = location;
    }

    public String getOccupation() {
        return occupation;
    }
    
    public void setOccupation(String occupation) {
        this.occupation = occupation;
    }

    public String getBackground() {
        return background;
    }
    
    public void setBackground(String background) {
        this.background = background;
    }
    
    public String getEducation() {
        return education;
    }
    
    public void setEducation(String education) {
        this.education = education;
    }
    
    public String getRelationship() {
        return relationship;
    }
    
    public void setRelationship(String relationship) {
        this.relationship = relationship;
    }
    
<<<<<<< HEAD
    public String getExample() {
        return example;
    }
    
    public void setExample(String example) {
        this.example = example;
=======
    public String getFamily() {
        return family;
    }
    
    public void setFamily(String family) {
        this.family = family;
>>>>>>> 881fcb8f
    }
    
    public List<String> getTraits() {
        return traits;
    }
    
    public void setTraits(List<String> traits) {
        this.traits = traits;
    }
    
    public List<String> getInterests() {
        return interests;
    }
    
    public void setInterests(List<String> interests) {
        this.interests = interests;
    }
    
    public SpeakingStyle getSpeakingStyle() {
        return speakingStyle;
    }
    
    public void setSpeakingStyle(SpeakingStyle speakingStyle) {
        this.speakingStyle = speakingStyle;
    }
    
    public BehaviorPatterns getBehaviorPatterns() {
        return behaviorPatterns;
    }
    
    public void setBehaviorPatterns(BehaviorPatterns behaviorPatterns) {
        this.behaviorPatterns = behaviorPatterns;
    }
    
    public Integer getReplySpeed() {
        return replySpeed;
    }
    
    public void setReplySpeed(Integer replySpeed) {
        this.replySpeed = replySpeed;
    }
    
    public Integer getReplyFrequency() {
        return replyFrequency;
    }
    
    public void setReplyFrequency(Integer replyFrequency) {
        this.replyFrequency = replyFrequency;
    }
    
    public Integer getShareFrequency() {
        return shareFrequency;
    }
    
    public void setShareFrequency(Integer shareFrequency) {
        this.shareFrequency = shareFrequency;
    }
    
    public List<ActiveTimeRange> getActiveTimeRanges() {
        return activeTimeRanges;
    }
    
    public void setActiveTimeRanges(List<ActiveTimeRange> activeTimeRanges) {
        this.activeTimeRanges = activeTimeRanges;
    }
    
    public List<Topic> getTopics() {
        return topics;
    }
    
    public void setTopics(List<Topic> topics) {
        this.topics = topics;
    }
    
    public Boolean getIsActive() {
        return isActive;
    }
    
    public void setIsActive(Boolean isActive) {
        this.isActive = isActive;
    }
    
    public LocalDateTime getCreatedAt() {
        return createdAt;
    }
    
    public void setCreatedAt(LocalDateTime createdAt) {
        this.createdAt = createdAt;
    }
    
    public LocalDateTime getUpdatedAt() {
        return updatedAt;
    }
    
    public void setUpdatedAt(LocalDateTime updatedAt) {
        this.updatedAt = updatedAt;
    }
    
    /**
     * 添加活跃时间段
     */
    public void addActiveTimeRange(String startTime, String endTime) {
        this.activeTimeRanges.add(new ActiveTimeRange(startTime, endTime));
    }
    
    /**
     * 添加个人主题
     */
    public void addTopic(String name, int frequency, String content) {
        this.topics.add(new Topic(name, frequency, content));
    }
    
    /**
     * 添加个人主题
     */
    public void addTopic(Topic topic) {
        this.topics.add(topic);
    }
    
    /**
     * 移除个人主题
     */
    public void removeTopic(String topicName) {
        this.topics.removeIf(topic -> topicName.equals(topic.getName()));
    }
    
    /**
     * 获取指定名称的主题
     */
    public Topic getTopicByName(String topicName) {
        return this.topics.stream()
                .filter(topic -> topicName.equals(topic.getName()))
                .findFirst()
                .orElse(null);
    }
    
    /**
     * 检查是否在活跃时间段
     */
    public boolean isInActiveTimeSlot() {
        if (this.activeTimeRanges.isEmpty()) {
            return true; // 如果没有设置活跃时间，默认全天活跃
        }
        
        LocalTime currentTime = LocalTime.now();
        
        for (ActiveTimeRange range : this.activeTimeRanges) {
            if (isTimeInRange(currentTime, range.getStartTime(), range.getEndTime())) {
                return true;
            }
        }
        return false;
    }
    
    /**
     * 检查时间是否在指定范围内（支持跨天时间段）
     */
    private boolean isTimeInRange(LocalTime currentTime, String startTimeStr, String endTimeStr) {
        LocalTime startTime = LocalTime.parse(startTimeStr);
        LocalTime endTime = LocalTime.parse(endTimeStr);
        
        // 如果结束时间小于开始时间，说明是跨天时间段
        if (endTime.isBefore(startTime)) {
            // 跨天时间段：当前时间 >= 开始时间 或 当前时间 <= 结束时间
            return currentTime.isAfter(startTime) || currentTime.equals(startTime) || 
                   currentTime.isBefore(endTime) || currentTime.equals(endTime);
        } else {
            // 同一天时间段：开始时间 <= 当前时间 <= 结束时间
            return (currentTime.isAfter(startTime) || currentTime.equals(startTime)) && 
                   (currentTime.isBefore(endTime) || currentTime.equals(endTime));
        }
    }
    
    /**
     * 获取机器人状态描述
     */
    public String getStatusDescription() {
        return this.isActive ? "在线" : "离线";
    }
    
    /**
     * 更新机器人信息
     */
    public void updateRobot(Robot robot) {
        this.name = robot.getName();
        this.avatar = robot.getAvatar();
        this.gender = robot.getGender();
        this.age = robot.getAge();
        this.introduction = robot.getIntroduction();
        this.personality = robot.getPersonality();
        this.occupation = robot.getOccupation();
        this.mbti = robot.getMbti();
        this.bloodType = robot.getBloodType();
        this.zodiac = robot.getZodiac();
        this.location = robot.getLocation();
        this.education = robot.getEducation();
        this.relationship = robot.getRelationship();
<<<<<<< HEAD
        this.example = robot.getExample();
=======
        this.family = robot.getFamily();
>>>>>>> 881fcb8f
        this.traits = robot.getTraits();
        this.interests = robot.getInterests();
        this.speakingStyle = robot.getSpeakingStyle();
        this.behaviorPatterns = robot.getBehaviorPatterns();
        this.replySpeed = robot.getReplySpeed();
        this.replyFrequency = robot.getReplyFrequency();
        this.shareFrequency = robot.getShareFrequency();
        this.activeTimeRanges = robot.getActiveTimeRanges();
        this.topics = robot.getTopics();
        this.isActive = robot.getIsActive();
        this.updatedAt = LocalDateTime.now();
    }
    
    @Override
    public String toString() {
        return "Robot{" +
                "id='" + id + '\'' +
                ", robotId='" + robotId + '\'' +
                ", name='" + name + '\'' +
                ", gender='" + gender + '\'' +
                ", occupation='" + occupation + '\'' +
                ", isActive=" + isActive +
                ", topicsCount=" + (topics != null ? topics.size() : 0) +
                ", createdAt=" + createdAt +
                '}';
    }
} <|MERGE_RESOLUTION|>--- conflicted
+++ resolved
@@ -106,15 +106,9 @@
     private String relationship;
     
     /**
-<<<<<<< HEAD
-     * 发帖示例
-     */
-    private String example;
-=======
      * 家庭背景
      */
     private String family;
->>>>>>> 881fcb8f
     
     /**
      * 性格特征列表
@@ -419,21 +413,12 @@
         this.relationship = relationship;
     }
     
-<<<<<<< HEAD
-    public String getExample() {
-        return example;
-    }
-    
-    public void setExample(String example) {
-        this.example = example;
-=======
     public String getFamily() {
         return family;
     }
     
     public void setFamily(String family) {
         this.family = family;
->>>>>>> 881fcb8f
     }
     
     public List<String> getTraits() {
@@ -631,11 +616,7 @@
         this.location = robot.getLocation();
         this.education = robot.getEducation();
         this.relationship = robot.getRelationship();
-<<<<<<< HEAD
-        this.example = robot.getExample();
-=======
         this.family = robot.getFamily();
->>>>>>> 881fcb8f
         this.traits = robot.getTraits();
         this.interests = robot.getInterests();
         this.speakingStyle = robot.getSpeakingStyle();
